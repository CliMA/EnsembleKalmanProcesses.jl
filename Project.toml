--- conflicted
+++ resolved
@@ -37,11 +37,7 @@
 GaussianRandomFields = "2.2.6"
 Interpolations = "0.13, 0.14, 0.15"
 LinearAlgebra = "1"
-<<<<<<< HEAD
-Makie = "0.21.11, 0.22, 0.24"
-=======
-Makie = "0.21.11, 0.22, 0.23"
->>>>>>> ebbb3d32
+Makie = "0.21.11, 0.22, 0.23, 0.24"
 MathOptInterface = "1"
 Optim = "1.12"
 QuadGK = "2.4"
