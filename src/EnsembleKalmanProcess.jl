--- conflicted
+++ resolved
@@ -295,16 +295,6 @@
     scaled_obs_noise_cov = ekp.obs_noise_cov / ekp.Δt[end]
     noise = rand(MvNormal(zeros(N_obs), scaled_obs_noise_cov), ekp.N_ens)
 
-<<<<<<< HEAD
-    # Add obs_mean (N_obs) to each column of noise (N_obs × N_ens), if
-    # G is deterministic, then transpose into N_ens × N_obs
-    y = deterministic_forward_map ? (ekp.obs_mean .+ noise)' : (ekp.obs_mean .+ zero(noise) )'
-
-    # N_obs × N_obs \ [N_ens × N_obs - N_ens × N_obs]'
-    # --> tmp is N_obs × N_ens
-    tmp = imperf_model_inflation ? (cov_gg + scaled_obs_noise_cov + Diagonal( vec(mean( (g' .- ekp.obs_mean)', dims=1).^2 )) ) \ (y - g)' : (cov_gg + scaled_obs_noise_cov) \ (y - g)'
-    u += (cov_ug * tmp)' # N_ens × N_par
-=======
     # Add obs_mean (N_obs) to each column of noise (N_obs × N_ens) if
     # G is deterministic
     y = deterministic_forward_map ? (ekp.obs_mean .+ noise) : (ekp.obs_mean .+ zero(noise))
@@ -313,7 +303,6 @@
     # --> tmp is [N_obs × N_ens]
     tmp = (cov_gg + scaled_obs_noise_cov) \ (y - g)
     u += (cov_ug * tmp) # [N_par × N_ens]
->>>>>>> bda158fb
 
     # store new parameters (and model outputs)
     push!(ekp.u, DataContainer(u, data_are_columns=true))
