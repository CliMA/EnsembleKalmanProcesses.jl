using ..ParameterDistributions
using ..DataContainers

using Random
using Statistics
using Distributions
using LinearAlgebra
using DocStringExtensions

export EnsembleKalmanProcess
export get_u, get_g
export get_u_prior, get_u_final, get_u_mean_final, get_g_final, get_N_iterations, get_error
export compute_error!
export update_ensemble!


abstract type Process end
#specific Processes and their exports are included after the general definitions

## begin general constructor and function definitions


"""
    EnsembleKalmanProcess{FT <: AbstractFloat, IT <: Int, P <: Process}

Structure that is used in Ensemble Kalman processes.

# Fields

$(TYPEDFIELDS)
"""
struct EnsembleKalmanProcess{FT <: AbstractFloat, IT <: Int, P <: Process}
    "array of stores for parameters (`u`), each of size [`N_par × N_ens`]"
    u::Array{DataContainer{FT}}
    "vector of the observed vector size [`N_obs`]"
    obs_mean::Vector{FT}
    "covariance matrix of the observational noise, of size [`N_obs × N_obs`]"
    obs_noise_cov::Array{FT, 2}
    "ensemble size"
    N_ens::IT
    "Array of stores for forward model outputs, each of size  [`N_obs × N_ens`]"
    g::Array{DataContainer{FT}}
    "vector of errors"
    err::Vector{FT}
    "vector of timesteps used in each EK iteration"
    Δt::Vector{FT}
    "the particular EK process (`Inversion` or `Sampler` or `Unscented`)"
    process::P
    "Random number generator object (algorithm + seed) used for sampling and noise, for reproducibility. Defaults to `Random.GLOBAL_RNG`."
<<<<<<< HEAD
    rng::Random.AbstractRNG
=======
    rng::AbstractRNG
>>>>>>> 7f0e855c
end

# outer constructors
"""
    EnsembleKalmanProcess(
        params::Array{FT, 2},
        obs_mean,
        obs_noise_cov::Array{FT, 2},
        process::P;
        Δt = FT(1),
<<<<<<< HEAD
        rng::Random.AbstractRNG = Random.GLOBAL_RNG
=======
        rng::AbstractRNG = Random.GLOBAL_RNG
>>>>>>> 7f0e855c
    ) where {FT <: AbstractFloat, P <: Process}

Ensemble Kalman process constructor.
"""
function EnsembleKalmanProcess(
    params::Array{FT, 2},
    obs_mean,
    obs_noise_cov::Array{FT, 2},
    process::P;
    Δt = FT(1),
<<<<<<< HEAD
    rng::Random.AbstractRNG = Random.GLOBAL_RNG,
=======
    rng::AbstractRNG = Random.GLOBAL_RNG,
>>>>>>> 7f0e855c
) where {FT <: AbstractFloat, P <: Process}

    #initial parameters stored as columns
    init_params = DataContainer(params, data_are_columns = true)
    # ensemble size
    N_ens = size(init_params, 2) #stored with data as columns
    IT = typeof(N_ens)
    #store for model evaluations
    g = []
    # error store
    err = FT[]
    # timestep store
    Δt = Array([Δt])

    EnsembleKalmanProcess{FT, IT, P}([init_params], obs_mean, obs_noise_cov, N_ens, g, err, Δt, process, rng)
end



"""
    get_u(ekp::EnsembleKalmanProcess, iteration::IT; return_array=true) where {IT <: Integer}

Get for the EKI iteration. Returns a DataContainer object unless array is specified.
"""
function get_u(ekp::EnsembleKalmanProcess, iteration::IT; return_array = true) where {IT <: Integer}
    return return_array ? get_data(ekp.u[iteration]) : ekp.u[iteration]
end

"""
    get_g(ekp::EnsembleKalmanProcess, iteration::IT; return_array=true) where {IT <: Integer}

Get for the EKI iteration. Returns a DataContainer object unless array is specified.
"""
function get_g(ekp::EnsembleKalmanProcess, iteration::IT; return_array = true) where {IT <: Integer}
    return return_array ? get_data(ekp.g[iteration]) : ekp.g[iteration]
end

"""
    get_u(ekp::EnsembleKalmanProcess; return_array=true)

Get for the EKI iteration. Returns a `DataContainer` object unless array is specified.
"""
function get_u(ekp::EnsembleKalmanProcess; return_array = true) where {IT <: Integer}
    N_stored_u = get_N_iterations(ekp) + 1
    return [get_u(ekp, it, return_array = return_array) for it in 1:N_stored_u]
end

"""
    get_g(ekp::EnsembleKalmanProcess; return_array=true)

Get for the EKI iteration. Returns a `DataContainer` object unless array is specified.
"""
function get_g(ekp::EnsembleKalmanProcess; return_array = true) where {IT <: Integer}
    N_stored_g = get_N_iterations(ekp)
    return [get_g(ekp, it, return_array = return_array) for it in 1:N_stored_g]
end


"""
    get_u_final(ekp::EnsembleKalmanProcess, return_array=true)

Get the final or prior iteration of parameters or model ouputs, returns a `DataContainer` Object if `return_array` is false.
"""
function get_u_final(ekp::EnsembleKalmanProcess; return_array = true)
    return return_array ? get_u(ekp, size(ekp.u)[1]) : ekp.u[end]
end

"""
    get_u_prior(ekp::EnsembleKalmanProcess, return_array=true)

Get the final or prior iteration of parameters or model ouputs, returns a DataContainer Object if return_array is false.
"""

function get_u_prior(ekp::EnsembleKalmanProcess; return_array = true)
    return return_array ? get_u(ekp, 1) : ekp.u[1]
end

"""
    get_g_final(ekp::EnsembleKalmanProcess, return_array=true)

Get the final or prior iteration of parameters or model ouputs, returns a DataContainer Object if `return_array` is false.
"""

function get_g_final(ekp::EnsembleKalmanProcess; return_array = true)
    return return_array ? get_g(ekp, size(ekp.g)[1]) : ekp.g[end]
end

"""
    get_N_iterations(ekp::EnsembleKalmanProcess

Get number of times update has been called (equals `size(g)`, or `size(u)-1`).
"""
function get_N_iterations(ekp::EnsembleKalmanProcess)
    return size(ekp.u)[1] - 1
end

"""
    construct_initial_ensemble(prior::ParameterDistribution, N_ens::IT; rng_seed::IT = 42, rng::Union{Random.AbstractRNG,Nothing} = nothing) where {IT<:Int}

Construct the initial parameters, by sampling `N_ens` samples from specified
prior distribution. Returned with parameters as columns.
"""
function construct_initial_ensemble(
    prior::ParameterDistribution,
    N_ens::IT;
    rng_seed::IT = 42,
<<<<<<< HEAD
    rng::Union{Random.AbstractRNG, Nothing} = nothing,
) where {IT <: Int}
    # Ensuring reproducibility of the sampled parameter values
    if rng === nothing
        rng = Random.seed!(rng_seed)
    end
    # on the other hand, if we did pass an explicit rng, we seeded it already
=======
    rng::Union{AbstractRNG, Nothing} = nothing,
) where {IT <: Int}
    # Ensuring reproducibility of the sampled parameter values: re-seed GLOBAL_RNG if we're
    # given a seed, but if we got an explicit rng, we shouldn't re-seed it
    rng = isnothing(rng) ? Random.seed!(rng_seed) : rng
>>>>>>> 7f0e855c
    return sample_distribution(rng, prior, N_ens) #of size [dim(param space) N_ens]
end
construct_initial_ensemble(rng::AbstractRNG, prior::ParameterDistribution, N_ens::IT) where {IT <: Int} =
    construct_initial_ensemble(prior, N_ens; rng = rng)

function compute_error!(ekp::EnsembleKalmanProcess)
    mean_g = dropdims(mean(get_g_final(ekp), dims = 2), dims = 2)
    diff = ekp.obs_mean - mean_g
    X = ekp.obs_noise_cov \ diff # diff: column vector
    newerr = dot(diff, X)
    push!(ekp.err, newerr)
end

get_error(ekp::EnsembleKalmanProcess) = ekp.err

## include the different types of Processes and their exports:

# struct Inversion
export Inversion
export find_ekp_stepsize
include("EnsembleKalmanInversion.jl")

# struct SparseInversion
export SparseInversion
include("SparseEnsembleKalmanInversion.jl")

# struct Sampler
export Sampler
include("EnsembleKalmanSampler.jl")

# struct Unscented
export Unscented
export Gaussian_2d
export construct_initial_ensemble, construct_mean, construct_cov
include("UnscentedKalmanInversion.jl")<|MERGE_RESOLUTION|>--- conflicted
+++ resolved
@@ -47,11 +47,7 @@
     "the particular EK process (`Inversion` or `Sampler` or `Unscented`)"
     process::P
     "Random number generator object (algorithm + seed) used for sampling and noise, for reproducibility. Defaults to `Random.GLOBAL_RNG`."
-<<<<<<< HEAD
-    rng::Random.AbstractRNG
-=======
     rng::AbstractRNG
->>>>>>> 7f0e855c
 end
 
 # outer constructors
@@ -62,11 +58,7 @@
         obs_noise_cov::Array{FT, 2},
         process::P;
         Δt = FT(1),
-<<<<<<< HEAD
-        rng::Random.AbstractRNG = Random.GLOBAL_RNG
-=======
         rng::AbstractRNG = Random.GLOBAL_RNG
->>>>>>> 7f0e855c
     ) where {FT <: AbstractFloat, P <: Process}
 
 Ensemble Kalman process constructor.
@@ -77,11 +69,7 @@
     obs_noise_cov::Array{FT, 2},
     process::P;
     Δt = FT(1),
-<<<<<<< HEAD
-    rng::Random.AbstractRNG = Random.GLOBAL_RNG,
-=======
     rng::AbstractRNG = Random.GLOBAL_RNG,
->>>>>>> 7f0e855c
 ) where {FT <: AbstractFloat, P <: Process}
 
     #initial parameters stored as columns
@@ -188,21 +176,11 @@
     prior::ParameterDistribution,
     N_ens::IT;
     rng_seed::IT = 42,
-<<<<<<< HEAD
-    rng::Union{Random.AbstractRNG, Nothing} = nothing,
-) where {IT <: Int}
-    # Ensuring reproducibility of the sampled parameter values
-    if rng === nothing
-        rng = Random.seed!(rng_seed)
-    end
-    # on the other hand, if we did pass an explicit rng, we seeded it already
-=======
     rng::Union{AbstractRNG, Nothing} = nothing,
 ) where {IT <: Int}
     # Ensuring reproducibility of the sampled parameter values: re-seed GLOBAL_RNG if we're
     # given a seed, but if we got an explicit rng, we shouldn't re-seed it
     rng = isnothing(rng) ? Random.seed!(rng_seed) : rng
->>>>>>> 7f0e855c
     return sample_distribution(rng, prior, N_ens) #of size [dim(param space) N_ens]
 end
 construct_initial_ensemble(rng::AbstractRNG, prior::ParameterDistribution, N_ens::IT) where {IT <: Int} =
