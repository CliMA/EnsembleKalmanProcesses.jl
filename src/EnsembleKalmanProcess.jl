module EnsembleKalmanProcessModule


using ..ParameterDistributionStorage
using ..DataStorage

using Random
using Statistics
using Distributions
using LinearAlgebra
using DocStringExtensions

export EnsembleKalmanProcess, Inversion, Sampler, Unscented
export get_u, get_g
export get_u_prior, get_u_final, get_u_mean_final, get_g_final, get_N_iterations, get_error
export construct_initial_ensemble
export compute_error!
export update_ensemble!
export find_ekp_stepsize
export Gaussian_2d


abstract type Process end

"""
    Inversion <: Process

An ensemble Kalman Inversion process
"""
struct Inversion <: Process end

"""
    Sampler{FT<:AbstractFloat,IT<:Int} <: Process

An ensemble Kalman Sampler process
"""
struct Sampler{FT<:AbstractFloat} <: Process
  ""
  prior_mean::Vector{FT}
  ""
  prior_cov::Array{FT, 2}
end


"""
    Unscented{FT<:AbstractFloat, IT<:Int} <: Process

An unscented Kalman Inversion process
"""
mutable struct  Unscented{FT<:AbstractFloat, IT<:Int} <: Process
    "a vector of arrays of size N_parameters containing the mean of the parameters (in each uki iteration a new array of mean is added)"
    u_mean::Vector{Array{FT, 1}}
    "a vector of arrays of size (N_parameters x N_parameters) containing the covariance of the parameters (in each uki iteration a new array of cov is added)"
    uu_cov::Vector{Array{FT, 2}}
    "a vector of arrays of size N_y containing the predicted observation (in each uki iteration a new array of predicted observation is added)"
    obs_pred::Vector{Array{FT, 1}}
    "weights in UKI"
    c_weights::Array{FT, 1}
    mean_weights::Array{FT, 1}
    cov_weights::Array{FT, 1}
    "covariance of the artificial evolution error"
    Σ_ω::Array{FT, 2}
    "covariance of the artificial observation error"
    Σ_ν_scale::FT
    "regularization parameter"
    α_reg::FT
    "regularization vector"
    r::Array{FT, 1}
    "update frequency"
    update_freq::IT
    "current iteration number"
    iter::IT
end

"""
    EnsembleKalmanProcess{FT<:AbstractFloat, IT<:Int}

Structure that is used in Ensemble Kalman processes

#Fields
$(DocStringExtensions.FIELDS)
"""
struct EnsembleKalmanProcess{FT<:AbstractFloat, IT<:Int, P<:Process}
    "Array of stores for parameters (u), each of size [N_par × N_ens]"
    u::Array{DataContainer{FT}}
    "vector of the observed vector size [N_obs]"
    obs_mean::Vector{FT}
    "covariance matrix of the observational noise, of size [N_obs × N_obs]"
    obs_noise_cov::Array{FT, 2}
    "ensemble size"
    N_ens::IT
    "Array of stores for forward model outputs, each of size  [N_obs × N_ens]"
    g::Array{DataContainer{FT}}
    "vector of errors"
    err::Vector{FT}
    "vector of timesteps used in each EK iteration"
    Δt::Vector{FT}
    "the particular EK process (`Inversion` or `Sampler`)"
    process::P
end

# outer constructors
function EnsembleKalmanProcess(params::Array{FT, 2},
                               obs_mean,
                               obs_noise_cov::Array{FT, 2},
                               process::P;
                               Δt=FT(1)) where {FT<:AbstractFloat, P<:Process}

    #initial parameters stored as columns
    init_params=DataContainer(params, data_are_columns=true)
    # ensemble size
    N_ens = size(init_params,2) #stored with data as columns
    IT = typeof(N_ens)
    #store for model evaluations
    g=[] 
    # error store
    err = FT[]
    # timestep store
    Δt = Array([Δt])

    EnsembleKalmanProcess{FT, IT, P}([init_params], obs_mean, obs_noise_cov, N_ens, g,
                                     err, Δt, process)
end



"""
    get_u(ekp::EnsembleKalmanProcess, iteration::IT; return_array=true) where {IT <: Integer}

Get for the EKI iteration. Returns a DataContainer object unless array is specified.
"""
function get_u(ekp::EnsembleKalmanProcess, iteration::IT; return_array=true) where {IT <: Integer}
    return  return_array ? get_data(ekp.u[iteration]) : ekp.u[iteration]
end

"""
    get_g(ekp::EnsembleKalmanProcess, iteration::IT; return_array=true) where {IT <: Integer}

Get for the EKI iteration. Returns a DataContainer object unless array is specified.
"""
function get_g(ekp::EnsembleKalmanProcess, iteration::IT; return_array=true) where {IT <: Integer}
    return return_array ? get_data(ekp.g[iteration]) : ekp.g[iteration]
end

"""
    get_u(ekp::EnsembleKalmanProcess; return_array=true)

Get for the EKI iteration. Returns a DataContainer object unless array is specified.
"""
function get_u(ekp::EnsembleKalmanProcess; return_array=true) where {IT <: Integer}
    N_stored_u = get_N_iterations(ekp)+1
    return [get_u(ekp, it, return_array=return_array) for it in 1:N_stored_u]
end

"""
    get_g(ekp::EnsembleKalmanProcess; return_array=true)

Get for the EKI iteration. Returns a DataContainer object unless array is specified.
"""
function get_g(ekp::EnsembleKalmanProcess; return_array=true) where {IT <: Integer}
    N_stored_g = get_N_iterations(ekp)
    return [get_g(ekp, it, return_array=return_array) for it in 1:N_stored_g]
end


"""
    get_u_final(ekp::EnsembleKalmanProcess, return_array=true)

Get the final or prior iteration of parameters or model ouputs, returns a DataContainer Object if return_array is false.
"""
function get_u_final(ekp::EnsembleKalmanProcess; return_array=true)
    return return_array ? get_u(ekp,size(ekp.u)[1]) : ekp.u[end]
end

"""
    get_u_prior(ekp::EnsembleKalmanProcess, return_array=true)

Get the final or prior iteration of parameters or model ouputs, returns a DataContainer Object if return_array is false.
"""

function get_u_prior(ekp::EnsembleKalmanProcess; return_array=true)
    return return_array ? get_u(ekp,1) : ekp.u[1]
end

"""
    get_g_final(ekp::EnsembleKalmanProcess, return_array=true)

Get the final or prior iteration of parameters or model ouputs, returns a DataContainer Object if return_array is false.
"""

function get_g_final(ekp::EnsembleKalmanProcess; return_array=true)
    return return_array ? get_g(ekp,size(ekp.g)[1]) : ekp.g[end]
end

"""
    get_N_iterations(ekp::EnsembleKalmanProcess

get number of times update has been called (equals size(g), or size(u)-1) 
"""
function get_N_iterations(ekp::EnsembleKalmanProcess)
    return size(ekp.u)[1] - 1 
end

"""
    construct_initial_ensemble(prior::ParameterDistribution, N_ens::IT; rng_seed=42) where {IT<:Int}

Construct the initial parameters, by sampling N_ens samples from specified
prior distribution. Returned with parameters as columns
"""
function construct_initial_ensemble(prior::ParameterDistribution, N_ens::IT; rng_seed=42) where {IT<:Int}
    # Ensuring reproducibility of the sampled parameter values
    Random.seed!(rng_seed)
    parameters = sample_distribution(prior, N_ens) #of size [dim(param space) N_ens]
    return parameters
end

function compute_error!(ekp::EnsembleKalmanProcess)
    mean_g = dropdims(mean(get_g_final(ekp), dims=2), dims=2)
    diff = ekp.obs_mean - mean_g
    X = ekp.obs_noise_cov \ diff # diff: column vector
    newerr = dot(diff, X)
    push!(ekp.err, newerr)
end

function get_error(ekp::EnsembleKalmanProcess)
    return ekp.err
end

"""
   find_ekp_stepsize(ekp::EnsembleKalmanProcess{FT, IT, Inversion}, g::Array{FT, 2}; cov_threshold::FT=0.01) where {FT}

Find largest stepsize for the EK solver that leads to a reduction of the determinant of the sample
covariance matrix no greater than cov_threshold. 
"""
function find_ekp_stepsize(ekp::EnsembleKalmanProcess{FT, IT, Inversion}, g::Array{FT,2}; cov_threshold::FT=0.01) where {FT, IT}
    accept_stepsize = false
    if !isempty(ekp.Δt)
        Δt = deepcopy(ekp.Δt[end])
    else
        Δt = FT(1)
    end
    # final_params [N_par × N_ens]
    cov_init = cov(get_u_final(ekp), dims=2)
    while accept_stepsize == false
        ekp_copy = deepcopy(ekp)
        update_ensemble!(ekp_copy, g, Δt_new=Δt)
        cov_new = cov(get_u_final(ekp_copy), dims=2)
        if det(cov_new) > cov_threshold * det(cov_init)
            accept_stepsize = true
        else
            Δt = Δt/2
        end
    end

    return Δt

end

"""
    update_ensemble!(ekp::EnsembleKalmanProcess{FT, IT, <:Process}, g_in::Array{FT,2} cov_threshold::FT=0.01, Δt_new=nothing) where {FT, IT}

Updates the ensemble according to which type of Process we have. Model outputs g_in need to be a output_dim × n_samples array (i.e data are columms)
"""
function update_ensemble!(ekp::EnsembleKalmanProcess{FT, IT, Inversion},
                          g_in::Array{FT,2};
                          cov_threshold::FT=0.01,
                          Δt_new=nothing,
<<<<<<< HEAD
                          deterministic_forward_map=true,
                          imperf_model_inflation=false) where {FT, IT}
=======
                          deterministic_forward_map=true,) where {FT, IT}
>>>>>>> fd945e5a

    # Update follows eqns. (4) and (5) of Schillings and Stuart (2017)
    
    #catch works when g non-square
    if !(size(g_in)[2] == ekp.N_ens) 
         throw(DimensionMismatch("ensemble size in EnsembleKalmanProcess and g_in do not match, try transposing g_in or check ensemble size"))
    end

    # We enforce that data are rows here...
    # u: N_ens × N_par
    # g: N_ens × N_obs
    u_old = get_u_final(ekp)
    u = permutedims(u_old,(2,1))
    g = permutedims(g_in,(2,1))
    N_obs = size(g, 2)

    cov_init = cov(u, dims=1)

    u_bar = fill(FT(0), size(u)[2])
    g_bar = fill(FT(0), size(g)[2])

    cov_ug = fill(FT(0), size(u)[2], size(g)[2])
    cov_gg = fill(FT(0), size(g)[2], size(g)[2])

    if !isnothing(Δt_new)
        push!(ekp.Δt, Δt_new)
    elseif isnothing(Δt_new) && isempty(ekp.Δt)
        push!(ekp.Δt, FT(1))
    else
        push!(ekp.Δt, ekp.Δt[end])
    end

    # update means/covs with new param/observation pairs u, g
    for j = 1:ekp.N_ens

        u_ens = u[j, :]
        g_ens = g[j, :]

        # add to mean
        u_bar += u_ens
        g_bar += g_ens

        #add to cov
        cov_ug += u_ens * g_ens' # cov_ug is [N_par × N_obs]
        cov_gg += g_ens * g_ens'
    end

    u_bar = u_bar / ekp.N_ens
    g_bar = g_bar / ekp.N_ens
    cov_ug = cov_ug / ekp.N_ens - u_bar * g_bar'
    cov_gg = cov_gg / ekp.N_ens - g_bar * g_bar'

    # Scale noise using Δt
    scaled_obs_noise_cov = ekp.obs_noise_cov / ekp.Δt[end]
    noise = rand(MvNormal(zeros(N_obs), scaled_obs_noise_cov), ekp.N_ens)

    # Add obs_mean (N_obs) to each column of noise (N_obs × N_ens), if
    # G is deterministic, then transpose into N_ens × N_obs
    y = deterministic_forward_map ? (ekp.obs_mean .+ noise)' : (ekp.obs_mean .+ zero(noise) )'

    # N_obs × N_obs \ [N_ens × N_obs - N_ens × N_obs]'
    # --> tmp is N_obs × N_ens
    tmp = imperf_model_inflation ? (cov_gg + scaled_obs_noise_cov + Diagonal( vec(mean( (g' .- ekp.obs_mean)', dims=1).^2 )) ) \ (y - g)' : (cov_gg + scaled_obs_noise_cov) \ (y - g)'
    u += (cov_ug * tmp)' # N_ens × N_par

    # store new parameters (and model outputs)
    push!(ekp.u, DataContainer(u, data_are_columns=false))
    push!(ekp.g, DataContainer(g, data_are_columns=false))
    # u is N_ens × N_par, g is N_ens × N_obs,
    # but stored in data container with N_ens as the 2nd dim
    
    # Store error
    compute_error!(ekp)

    # Check convergence
    cov_new = cov(get_u_final(ekp), dims=2)
    cov_ratio = det(cov_new) / det(cov_init)
    if cov_ratio < cov_threshold
        @warn string("New ensemble covariance determinant is less than ",
                     cov_threshold, " times its previous value.",
                     "\nConsider reducing the EK time step.")
    end
end

function update_ensemble!(ekp::EnsembleKalmanProcess{FT, IT, Sampler{FT}}, g_in::Array{FT,2}) where {FT, IT}

    #catch works when g_in non-square 
    if !(size(g_in)[2] == ekp.N_ens) 
         throw(DimensionMismatch("ensemble size in EnsembleKalmanProcess and g_in do not match, try transposing or check ensemble size"))
    end

    # u: N_ens × N_par
    # g: N_ens × N_obs
    u_old = get_u_final(ekp)
    u_old = permutedims(u_old,(2,1))
    u = u_old
    g = permutedims(g_in, (2,1))
   
    # u_mean: N_par × 1
    u_mean = mean(u', dims=2)
    # g_mean: N_obs × 1
    g_mean = mean(g', dims=2)
    # g_cov: N_obs × N_obs
    g_cov = cov(g, corrected=false)
    # u_cov: N_par × N_par
    u_cov = cov(u, corrected=false)

    # Building tmp matrices for EKS update:
    E = g' .- g_mean
    R = g' .- ekp.obs_mean
    # D: N_ens × N_ens
    D = (1/ekp.N_ens) * (E' * (ekp.obs_noise_cov \ R))

    Δt = 1/(norm(D) + 1e-8)

    noise = MvNormal(u_cov)

    implicit = (1 * Matrix(I, size(u)[2], size(u)[2]) + Δt * (ekp.process.prior_cov' \ u_cov')') \
                  (u'
                    .- Δt * ( u' .- u_mean) * D
                    .+ Δt * u_cov * (ekp.process.prior_cov \ ekp.process.prior_mean)
                  )

    u = implicit' + sqrt(2*Δt) * rand(noise, ekp.N_ens)'

    # store new parameters (and model outputs)
    push!(ekp.u, DataContainer(u, data_are_columns=false))
    push!(ekp.g, DataContainer(g, data_are_columns=false))
    # u_old is N_ens × N_par, g is N_ens × N_obs,
    # but stored in data container with N_ens as the 2nd dim

    compute_error!(ekp)

end






# outer constructors
function EnsembleKalmanProcess(
    obs_mean::Array{FT, 1},
    obs_noise_cov::Array{FT, 2},
    process::Unscented{FT, IT};
    Δt=FT(1)) where {FT<:AbstractFloat, IT<:Int}

#initial parameters stored as columns
init_params = [DataContainer(update_ensemble_prediction!(process), data_are_columns=true)]
# Number of parameter
N_u = length(process.u_mean[1])
# ensemble size
N_ens = 2N_u + 1 #stored with data as columns
#store for model evaluations
g=[] 
# error store
err = FT[]
# timestep store
Δt = Array([Δt])

EnsembleKalmanProcess{FT, IT, Unscented}(init_params, obs_mean, obs_noise_cov, N_ens, g, err, Δt, process)
end



"""
EnsembleKalmanProcess Constructor 
u0_mean::Array{FT} : prior mean
uu0_cov::Array{FT, 2} : prior covariance
obs_mean::Array{FT,1} : observation 
obs_noise_cov::Array{FT, 2} : observation error covariance
α_reg::FT : regularization parameter toward u0 (0 < α_reg <= 1), default should be 1, without regulariazion
update_freq::IT : set to 0 when the inverse problem is not identifiable, 
                  namely the inverse problem has multiple solutions, 
                  the covariance matrix will represent only the sensitivity of the parameters, 
                  instead of posterior covariance information;
                  set to 1 (or anything > 0) when the inverse problem is identifiable, and 
                  the covariance matrix will converge to a good approximation of the 
                  posterior covariance with an uninformative prior.
                  
"""
function Unscented(
    u0_mean::Array{FT, 1}, 
    uu0_cov::Array{FT, 2},
    N_y::IT,
    α_reg::FT,
    update_freq::IT;
    modified_uscented_transform::Bool = true,
    κ::FT = 0.0,
    β::FT = 2.0) where {FT<:AbstractFloat, IT<:Int}
    
    N_u = size(u0_mean,1)
    # ensemble size
    N_ens = 2*N_u+1
    
    
    c_weights = zeros(FT, N_u)
    mean_weights = zeros(FT, N_ens)
    cov_weights = zeros(FT, N_ens)
    
    # todo parameters λ, α, β
    
    α = min(sqrt(4/(N_u + κ)), 1.0)
    λ = α^2*(N_u + κ) - N_u
    
    
    c_weights[1:N_u]     .=  sqrt(N_u + λ)
    mean_weights[1] = λ/(N_u + λ)
    mean_weights[2:N_ens] .= 1/(2(N_u + λ))
    cov_weights[1] = λ/(N_u + λ) + 1 - α^2 + β
    cov_weights[2:N_ens] .= 1/(2(N_u + λ))
    
    if modified_uscented_transform
        mean_weights[1] = 1.0
        mean_weights[2:N_ens] .= 0.0
    end
    
    
    
    u_mean = Array{FT,1}[]  # array of Array{FT, 2}'s
    push!(u_mean, u0_mean) # insert parameters at end of array (in this case just 1st entry)
    uu_cov = Array{FT,2}[] # array of Array{FT, 2}'s
    push!(uu_cov, uu0_cov) # insert parameters at end of array (in this case just 1st entry)
    
    obs_pred = Array{FT, 1}[]  # array of Array{FT, 2}'s
    err = FT[]
    
    Σ_ω = (2 - α_reg^2)*uu0_cov
    Σ_ν_scale = 2.0

    r = u0_mean
    iter = 0

    Unscented(u_mean, uu_cov,  obs_pred, c_weights, mean_weights, cov_weights, Σ_ω, Σ_ν_scale, α_reg, r, update_freq, iter)
    
    
end


"""
construct_sigma_ensemble
Construct the sigma ensemble, based on the mean x_mean, and covariance x_cov
"""
function construct_sigma_ensemble(process::Unscented, x_mean::Array{FT}, x_cov::Array{FT,2}) where {FT<:AbstractFloat, IT<:Int}

    N_x = size(x_mean,1)
    
    c_weights = process.c_weights
    
    
    chol_xx_cov = cholesky(Hermitian(x_cov)).L
    
    x = zeros(FT, N_x, 2*N_x+1)
    x[:, 1] = x_mean
    for i = 1: N_x
        x[:, i+1] = x_mean + c_weights[i]*chol_xx_cov[:,i]
        x[:, i+1+N_x] = x_mean - c_weights[i]*chol_xx_cov[:,i]
    end
    
    return x
end


"""
construct_mean x_mean from ensemble x
"""
function construct_mean(uki::EnsembleKalmanProcess{FT, IT,Unscented}, x::Array{FT,2}) where {FT<:AbstractFloat, IT<:Int}
    N_x, N_ens = size(x)
    
    @assert(uki.N_ens == N_ens)
    
    x_mean = zeros(FT, N_x)
    
    mean_weights = uki.process.mean_weights
    
    
    for i = 1: N_ens
        x_mean += mean_weights[i]*x[:, i]
    end
    
    return x_mean
end

"""
construct_cov xx_cov from ensemble x and mean x_mean
"""
function construct_cov(uki::EnsembleKalmanProcess{FT, IT,Unscented}, x::Array{FT,2}, x_mean::Array{FT}) where {FT<:AbstractFloat, IT<:Int}
    N_ens, N_x = uki.N_ens, size(x_mean,1)
    
    cov_weights = uki.process.cov_weights
    
    xx_cov = zeros(FT, N_x, N_x)
    
    for i = 1: N_ens
        xx_cov .+= cov_weights[i]*(x[:,i] - x_mean)*(x[:,i] - x_mean)'
    end
    
    return xx_cov
end

"""
construct_cov xy_cov from ensemble x and mean x_mean, ensemble obs_mean and mean y_mean
"""
function construct_cov(uki::EnsembleKalmanProcess{FT, IT, Unscented}, x::Array{FT,2}, x_mean::Array{FT}, obs_mean::Array{FT,2}, y_mean::Array{FT}) where {FT<:AbstractFloat, IT<:Int, P<:Process}
    N_ens, N_x, N_y = uki.N_ens, size(x_mean,1), size(y_mean,1)
    
    cov_weights = uki.process.cov_weights
    
    xy_cov = zeros(FT, N_x, N_y)
    
    for i = 1: N_ens
        xy_cov .+= cov_weights[i]*(x[:, i] - x_mean)*(obs_mean[:, i] - y_mean)'
    end
    
    return xy_cov
end

"""
uki prediction step : generate sigma points
"""
function update_ensemble_prediction!(process::Unscented) where {FT<:AbstractFloat, IT<:Int}
    
    process.iter += 1
    # update evolution covariance matrix
    if process.update_freq > 0 && process.iter%process.update_freq == 0
        process.Σ_ω = (2 - process.α_reg^2)process.uu_cov[end]
    end
    
    u_mean  = process.u_mean[end]
    uu_cov = process.uu_cov[end]
    
    α_reg = process.α_reg
    r = process.r
    Σ_ω = process.Σ_ω
    
    N_u = length(process.u_mean[1])
    ############# Prediction step:
    
    u_p_mean  = α_reg*u_mean + (1-α_reg)*r
    uu_p_cov = α_reg^2*uu_cov + Σ_ω
    
    ############ Generate sigma points
    u_p = construct_sigma_ensemble(process, u_p_mean, uu_p_cov)
    return u_p
end


"""
uki analysis step 
g is the predicted observations  Ny  by N_ens matrix
"""
function update_ensemble_analysis!(uki::EnsembleKalmanProcess{FT, IT,Unscented}, u_p::Array{FT, 2}, g::Array{FT, 2}) where {FT<:AbstractFloat, IT<:Int}
    
    obs_mean = uki.obs_mean
    Σ_ν = uki.process.Σ_ν_scale * uki.obs_noise_cov
    
    N_u, N_y, N_ens = length(uki.process.u_mean[1]), length(uki.obs_mean), uki.N_ens
    ############# Prediction step:
    
    u_p_mean = construct_mean(uki, u_p) 
    uu_p_cov = construct_cov(uki, u_p, u_p_mean)
    
    ###########  Analysis step
    
    g_mean = construct_mean(uki, g)
    gg_cov = construct_cov(uki, g, g_mean) + Σ_ν
    ug_cov = construct_cov(uki, u_p, u_p_mean, g, g_mean)
    
    tmp = ug_cov/gg_cov
    
    u_mean =  u_p_mean + tmp*(obs_mean - g_mean)
    uu_cov =  uu_p_cov - tmp*ug_cov' 
    
    
    ########### Save resutls
    push!(uki.process.obs_pred, g_mean) # N_ens x N_data
    push!(uki.process.u_mean, u_mean) # N_ens x N_params
    push!(uki.process.uu_cov, uu_cov) # N_ens x N_data
    
    push!(uki.g, DataContainer(g, data_are_columns=true))

    compute_error!(uki)
end

function update_ensemble!(uki::EnsembleKalmanProcess{FT, IT, Unscented}, g_in::Array{FT, 2}) where {FT<:AbstractFloat, IT<:Int}
    #catch works when g_in non-square 
    if !(size(g_in)[2] == uki.N_ens) 
        throw(DimensionMismatch("ensemble size in EnsembleKalmanProcess and g_in do not match, try transposing or check ensemble size"))
    end
    
    u_p_old = get_u_final(uki)

    #perform analysis on the model runs
    update_ensemble_analysis!(uki, u_p_old, g_in)
    #perform new prediction output to model parameters u_p
    u_p = update_ensemble_prediction!(uki.process) 

    push!(uki.u, DataContainer(u_p, data_are_columns=true))

    return u_p

end


function get_u_mean_final(uki::EnsembleKalmanProcess{FT, IT,Unscented}) where {FT<:AbstractFloat, IT<:Int}
    return uki.process.u_mean[end]
end


function compute_error!(uki::EnsembleKalmanProcess{FT, IT,Unscented}) where {FT<:AbstractFloat, IT<:Int}
    mean_g = uki.process.obs_pred[end]
    diff = uki.obs_mean - mean_g
    X = uki.obs_noise_cov \ diff # diff: column vector
    newerr = dot(diff, X)
    push!(uki.err, newerr)
end

function get_error(uki::EnsembleKalmanProcess{FT, IT, Unscented}) where {FT<:AbstractFloat, IT<:Int}
    return uki.err
end


function Gaussian_2d(u_mean::Array{FT,1}, uu_cov::Array{FT,2}, Nx::IT, Ny::IT; xx = nothing, yy = nothing) where {FT<:AbstractFloat, IT<:Int}
    # 2d Gaussian plot
    u_range = [min(5*sqrt(uu_cov[1,1]), 5); min(5*sqrt(uu_cov[2,2]), 5)]

    if xx === nothing
        xx = Array(LinRange(u_mean[1] - u_range[1], u_mean[1] + u_range[1], Nx))
    end
    if yy == nothing
        yy = Array(LinRange(u_mean[2] - u_range[2], u_mean[2] + u_range[2], Ny))
    end
    X,Y = repeat(xx, 1, Ny), Array(repeat(yy, 1, Nx)')
    Z = zeros(FT, Nx, Ny)
    
    det_uu_cov = det(uu_cov)

    for ix = 1:Nx
        for iy = 1:Ny
            Δxy = [xx[ix] - u_mean[1]; yy[iy] - u_mean[2]]
            Z[ix, iy] = exp(-0.5*(Δxy'/uu_cov*Δxy)) / (2 * pi * sqrt(det_uu_cov))
        end
    end
    
    return xx, yy, Z
    
end
end # module<|MERGE_RESOLUTION|>--- conflicted
+++ resolved
@@ -265,12 +265,7 @@
                           g_in::Array{FT,2};
                           cov_threshold::FT=0.01,
                           Δt_new=nothing,
-<<<<<<< HEAD
-                          deterministic_forward_map=true,
-                          imperf_model_inflation=false) where {FT, IT}
-=======
                           deterministic_forward_map=true,) where {FT, IT}
->>>>>>> fd945e5a
 
     # Update follows eqns. (4) and (5) of Schillings and Stuart (2017)
     
