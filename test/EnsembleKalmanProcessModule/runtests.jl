--- conflicted
+++ resolved
@@ -8,12 +8,7 @@
 @testset "EnsembleKalmanProcessModule" begin
 
     # Seed for pseudo-random number generator
-<<<<<<< HEAD
-    rng = Random.MersenneTwister(41)
-=======
-    rng_seed = 42
-    Random.seed!(rng_seed)
->>>>>>> 1f80692a
+    rng = Random.MersenneTwister(42)
 
     ### Generate data from a linear model: a regression problem with n_par parameters
     ### and 1 observation of G(u) = A \times u, where A : R^n_par -> R^n_obs
@@ -24,29 +19,17 @@
     Γy = noise_level^2 * Matrix(I, n_obs, n_obs) # Independent noise for synthetic observations
     noise = MvNormal(zeros(n_obs), Γy)
     C = [1 -.9; -.9 1]          # Correlation structure for linear operator
-<<<<<<< HEAD
-    A = rand(rng, MvNormal(zeros(2,), C), n_obs)'    # Linear operator in R^{n_obs \times n_par}
+    A = rand(rng, MvNormal(zeros(2,), C), n_obs)'    # Linear operator in R^{n_par x n_obs}
 
     @test size(A) == (n_obs, n_par)
 
-    y_star = A * u_star
-    y_obs = y_star + rand(rng, noise)
-
-    @test size(y_star) == (n_obs,)
-
-=======
-    A = rand(MvNormal(zeros(2,), C), n_obs)'    # Linear operator in R^{n_par x n_obs}
-
-    @test size(A) == (n_obs, n_par)
-
->>>>>>> 1f80692a
     #### Define linear model
     function G(u)
         A * u
     end
 
     y_star = G(u_star)
-    y_obs = y_star .+ rand(noise)
+    y_obs = y_star .+ rand(rng, noise)
 
     @test size(y_obs) == (n_obs,)
 
@@ -73,19 +56,16 @@
     N_ens = 50 # number of ensemble members (NB for @test throws, make different to N_ens)
     N_iter = 20
 
-<<<<<<< HEAD
-    N_ens = 50 # number of ensemble members
-    N_iter = 20 # number of EKI iterations
     initial_ensemble = EnsembleKalmanProcessModule.construct_initial_ensemble(prior, N_ens; rng = rng)
     @test size(initial_ensemble) == (n_par, N_ens)
 
-    ekiobj = EnsembleKalmanProcessModule.EnsembleKalmanProcess(initial_ensemble, y_obs, Γy, Inversion(); rng = rng)
-=======
-    initial_ensemble = EnsembleKalmanProcessModule.construct_initial_ensemble(prior, N_ens; rng_seed = rng_seed)
-    @test size(initial_ensemble) == (n_par, N_ens)
-
-    eksobj =
-        EnsembleKalmanProcessModule.EnsembleKalmanProcess(initial_ensemble, y_obs, Γy, Sampler(prior_mean, prior_cov))
+    eksobj = EnsembleKalmanProcessModule.EnsembleKalmanProcess(
+        initial_ensemble,
+        y_obs,
+        Γy,
+        Sampler(prior_mean, prior_cov);
+        rng = rng,
+    )
 
     g_ens = G(get_u_final(eksobj))
     @test size(g_ens) == (n_obs, N_ens)
@@ -138,8 +118,7 @@
     #N_iter = 7 # number of EKI iterations
     Δ_vec = eksobj.Δt[2:end]
 
-    ekiobj = EnsembleKalmanProcessModule.EnsembleKalmanProcess(initial_ensemble, y_obs, Γy, Inversion())
->>>>>>> 1f80692a
+    ekiobj = EnsembleKalmanProcessModule.EnsembleKalmanProcess(initial_ensemble, y_obs, Γy, Inversion(); rng = rng)
 
     # some checks 
     g_ens = G(get_u_final(ekiobj))
@@ -209,43 +188,6 @@
         savefig(p, "EKI_test.png")
     end
 
-<<<<<<< HEAD
-    ###
-    ###  Calibrate (2): Ensemble Kalman Sampler
-    ###
-    eksobj = EnsembleKalmanProcessModule.EnsembleKalmanProcess(
-        initial_ensemble,
-        y_obs,
-        Γy,
-        Sampler(prior_mean, prior_cov);
-        rng = rng,
-    )
-
-    # EKS iterations
-    for i in 1:N_iter
-        params_i = get_u_final(eksobj)
-        g_ens = G(params_i)
-        if i == 1
-            g_ens_t = permutedims(g_ens, (2, 1))
-            @test_throws DimensionMismatch EnsembleKalmanProcessModule.update_ensemble!(eksobj, g_ens_t)
-        end
-
-        EnsembleKalmanProcessModule.update_ensemble!(eksobj, g_ens)
-    end
-
-    # Plot evolution of the EKS particles
-    eks_final_result = vec(mean(get_u_final(eksobj), dims = 2))
-
-    if TEST_PLOT_OUTPUT
-        gr()
-        p = plot(get_u_prior(eksobj)[1, :], get_u_prior(eksobj)[2, :], seriestype = :scatter)
-        plot!(get_u_final(eksobj)[1, :], get_u_final(eksobj)[2, :], seriestype = :scatter)
-        plot!([u_star[1]], xaxis = "u1", yaxis = "u2", seriestype = "vline", linestyle = :dash, linecolor = :red)
-        plot!([u_star[2]], seriestype = "hline", linestyle = :dash, linecolor = :red)
-        savefig(p, "EKS_test.png")
-    end
-=======
->>>>>>> 1f80692a
 
     posterior_cov_inv = (A' * (Γy \ A) + 1 * Matrix(I, n_par, n_par) / prior_cov)
     ols_mean = (A' * (Γy \ A)) \ (A' * (Γy \ y_obs))
@@ -273,13 +215,8 @@
     N_iter = 20 # number of UKI iterations
     α_reg = 1.0
     update_freq = 0
-<<<<<<< HEAD
-    process = Unscented(prior_mean, prior_cov, α_reg, update_freq)
+    process = Unscented(prior_mean, prior_cov; α_reg = α_reg, update_freq = update_freq)
     ukiobj = EnsembleKalmanProcessModule.EnsembleKalmanProcess(y_star, Γy, process; rng = rng)
-=======
-    process = Unscented(prior_mean, prior_cov; α_reg = α_reg, update_freq = update_freq)
-    ukiobj = EnsembleKalmanProcessModule.EnsembleKalmanProcess(y_star, Γy, process)
->>>>>>> 1f80692a
 
     # UKI iterations
     params_i_vec = []
