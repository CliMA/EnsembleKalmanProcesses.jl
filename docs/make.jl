--- conflicted
+++ resolved
@@ -16,11 +16,8 @@
 
 examples = [
     "Template Example"  => "examples/template_example.md",
-    "Cloudy Example"    => "examples/Cloudy_example.md"
-<<<<<<< HEAD
+    "Cloudy Example"    => "examples/Cloudy_example.md",
     "Lorenz Example"    => "examples/lorenz_example.md"
-=======
->>>>>>> 05d4ac9d
 ]
 
 pages = [
