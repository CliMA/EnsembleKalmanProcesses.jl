# Ensemble Kalman Inversion

One of the ensemble Kalman processes implemented in `EnsembleKalmanProcesses.jl` is the ensemble
Kalman inversion ([Iglesias et al, 2013](http://dx.doi.org/10.1088/0266-5611/29/4/045001)).
The ensemble Kalman inversion (EKI) is a derivative-free ensemble optimization method that seeks
to find the optimal parameters ``\theta \in \mathbb{R}^p`` in the inverse problem

```math
y = \mathcal{G}(\theta) + \eta ,
```

where ``\mathcal{G}`` denotes the forward map, ``y \in \mathbb{R}^d`` is the vector of observations
and ``\eta  \in \mathbb{R}^d`` is additive observational noise. Note that ``p`` is the
size of the parameter vector ``\theta`` and ``d`` the size of the observation vector ``y``.

Here, we take ``\eta \sim \mathcal{N}(0, \Gamma_y)`` from a ``d``-dimensional multivariate
normal distribution with zero mean and covariance matrix ``\Gamma_y``.  This noise structure
aims to represent the correlations between observations.

The parameter vector of the ``j``-th ensemble member at the ``n``-th iteration is ``\theta^{(j)}_n``. The EKI update equation for parameter vector ``\theta^{(j)}`` is

```math
\theta_{n+1}^{(j)} = \theta_{n}^{(j)} - \dfrac{\Delta t_n}{J}\sum_{k=1}^J \left \langle \mathcal{G}(\theta_n^{(k)}) - \bar{\mathcal{G}}_n \, , \, \Gamma_y^{-1} \left ( \mathcal{G}(\theta_n^{(j)}) - y \right ) \right \rangle \theta_{n}^{(k)} ,
```

where the subscript ``n=1, \dots, N_{it}`` indicates the iteration, ``J`` is the number of
members in the ensemble, ``\bar{\mathcal{G}}_n`` is the mean value of ``\mathcal{G}(\theta_n)``
across ensemble members,

```math
\bar{\mathcal{G}}_n = \dfrac{1}{J}\sum_{k=1}^J\mathcal{G}(\theta_n^{(k)}) ,
```

and angle brackets denote the Euclidean inner product. By multiplying with ``\Gamma_y^{-1}``
we render the inner product non-dimensional.

The EKI algorithm is considered converged when the ensemble achieves sufficient consensus/collapse
in parameter space. The final estimate ``\bar{\theta}_{N_{it}}`` is taken to be the ensemble
mean at the final iteration,

```math
\bar{\theta}_{N_{it}} = \dfrac{1}{J}\sum_{k=1}^J\theta_{N_{it}}^{(k)}.
```

For typical applications, a near-optimal solution ``\theta`` can be found after as few as 10 iterations of the algorithm. The obtained solution is optimal in the sense of the mean squared error loss, details can be found in [Iglesias et al (2013)](http://dx.doi.org/10.1088/0266-5611/29/4/045001). The algorithm performs better with larger ensembles. As a rule of thumb, the number of members in the ensemble should be larger than ``10p``, although the optimal ensemble size may depend on the problem setting and the computational power available.

### Constructing the Forward Map

The forward map ``\mathcal{G}`` maps the space of unconstrained parameters ``\theta \in \mathbb{R}^p`` to the outputs ``y \in \mathbb{R}^d``. In practice, the user may not have access to such a map directly. Consider a situation where the goal is to learn a set of parameters ``\phi`` of a dynamical model ``\Psi: \mathbb{R}^p \rightarrow \mathbb{R}^o``, given observations ``y \in \mathbb{R}^d`` and a set of constraints on the value of ``\phi``. Then, the forward map may be constructed as

```math
\mathcal{G} = \mathcal{H} \circ \Psi \circ \mathcal{T}^{-1},
```

where ``\mathcal{H}: \mathbb{R}^o \rightarrow \mathbb{R}^d`` is the observation map and ``\mathcal{T}`` is the transformation map from constrained to unconstrained parameter spaces, such that ``\mathcal{T}(\phi)=\theta``. A family of standard transformation maps and their inverse are available in the `ParameterDistributionStorage` module.

### Creating the EKI Object

An ensemble Kalman inversion object can be created using the `EnsembleKalmanProcess` constructor by specifying the `Inversion()` process type.

Creating an ensemble Kalman inversion object requires as arguments:
 1. An initial parameter ensemble, `Array{FT, 2}` of size `[p × J]`;
 2. The mean value of the observed outputs, a vector of size `[d]`;
 3. The covariance of the observational noise, a matrix of size `[d × d]`
 4. The `Inversion()` process type.

A typical initialization of the `Inversion()` process takes a user-defined `prior`, a summary of the observation statistics given by the mean `y` and covariance `obs_noise_cov`, and a desired number of members in the ensemble,
```julia
using EnsembleKalmanProcesses.EnsembleKalmanProcessModule
using EnsembleKalmanProcesses.ParameterDistributionStorage

J = 50  # number of ensemble members
initial_ensemble = construct_initial_ensemble(prior, J) # Initialize ensemble from prior

ekiobj = EnsembleKalmanProcess(initial_ensemble, y, obs_noise_cov, Inversion())
```

See the [Prior distributions](https://clima.github.io/EnsembleKalmanProcesses.jl/previews/PR21/parameter_distributions/) section to learn about the construction of priors in `EnsembleKalmanProcesses.jl`. The prior is assumed to be over the unconstrained parameter space where ``\theta`` is defined. For applications where enforcing parameter bounds is necessary, the `ParameterDistributionStorage` module provides functions to map from constrained to unconstrained space and viceversa. 

### Updating the Ensemble

Once the ensemble Kalman inversion object `ekiobj` has been initialized, any number of updates can be performed using the inversion algorithm.

A call to the inversion algorithm can be performed with the `update_ensemble!` function. This function takes as arguments the `ekiobj` and the evaluations of the forward map at each member of the current ensemble. The `update_ensemble!` function then stores the new updated ensemble and the inputted forward map evaluations in `ekiobj`. 

A typical use of the `update_ensemble!` function given the ensemble Kalman inversion object `ekiobj`, the dynamical model `Ψ` and the observation map `H` is
```julia
N_iter = 20 # Number of steps of the algorithm

for n in 1:N_iter
    θ_n = get_u_final(ekiobj) # Get current ensemble
    ϕ_n = transform_unconstrained_to_constrained(prior, θ_n) # Transform parameters to physical/constrained space
    G_n = [H(Ψ((ϕ_n[:,i])) for i in 1:J]
    g_ens = hcat(G_n...) # Evaluate forward map
    
    update_ensemble!(ekiobj, g_ens) # Update ensemble
end
```

<<<<<<< HEAD
In the previous update, note that the parameters stored in `ekiobj` are given in the unconstrained Gaussian space where the EKI algorithm is performed. The map $\mathcal{T}^{-1}$ between this unconstrained space and the (possibly constrained) physical space of parameters is encoded in the `prior` object. The dynamical model `Ψ` accepts as inputs the parameters in (possibly constrained) physical space, so it is necessary to apply `transform_unconstrained_to_constrained` before evaluations. See the [Prior distributions](../parameter_distributions/) section for more details on parameter transformations.
=======
In the previous update, note that the parameters stored in `ekiobj` are given in the unconstrained Gaussian space where the EKI algorithm is performed. The map ``\mathcal{T}^{-1}`` between this unconstrained space and the (possibly constrained) physical space of parameters is encoded in the `prior` object. The dynamical model `Ψ` accepts as inputs the parameters in (possibly constrained) physical space, so it is necessary to apply `transform_unconstrained_to_constrained` before evaluations. See the [Prior distributions](https://clima.github.io/EnsembleKalmanProcesses.jl/previews/PR21/parameter_distributions/) section for more details on parameter transformations.
>>>>>>> c975abda

### Solution

The EKI algorithm drives the initial ensemble, sampled from the prior, towards the support region of the posterior distribution. The algorithm also drives the ensemble members towards consensus. The optimal parameter `θ_optim` found by the algorithm is given by the mean of the last ensemble (i.e., the ensemble after the last iteration),

```julia
using Statistics

θ_optim = mean(get_u_final(ekiobj), dims=2)
```<|MERGE_RESOLUTION|>--- conflicted
+++ resolved
@@ -97,11 +97,12 @@
 end
 ```
 
-<<<<<<< HEAD
-In the previous update, note that the parameters stored in `ekiobj` are given in the unconstrained Gaussian space where the EKI algorithm is performed. The map $\mathcal{T}^{-1}$ between this unconstrained space and the (possibly constrained) physical space of parameters is encoded in the `prior` object. The dynamical model `Ψ` accepts as inputs the parameters in (possibly constrained) physical space, so it is necessary to apply `transform_unconstrained_to_constrained` before evaluations. See the [Prior distributions](../parameter_distributions/) section for more details on parameter transformations.
-=======
-In the previous update, note that the parameters stored in `ekiobj` are given in the unconstrained Gaussian space where the EKI algorithm is performed. The map ``\mathcal{T}^{-1}`` between this unconstrained space and the (possibly constrained) physical space of parameters is encoded in the `prior` object. The dynamical model `Ψ` accepts as inputs the parameters in (possibly constrained) physical space, so it is necessary to apply `transform_unconstrained_to_constrained` before evaluations. See the [Prior distributions](https://clima.github.io/EnsembleKalmanProcesses.jl/previews/PR21/parameter_distributions/) section for more details on parameter transformations.
->>>>>>> c975abda
+In the previous update, note that the parameters stored in `ekiobj` are given in the unconstrained
+Gaussian space where the EKI algorithm is performed. The map ``\mathcal{T}^{-1}`` between this unconstrained
+space and the (possibly constrained) physical space of parameters is encoded in the `prior` object. The
+dynamical model `Ψ` accepts as inputs the parameters in (possibly constrained) physical space, so it is
+necessary to apply `transform_unconstrained_to_constrained` before evaluations. See the
+[Prior distributions](../parameter_distributions/) section for more details on parameter transformations.
 
 ### Solution
 
